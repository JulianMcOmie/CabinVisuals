import { create } from 'zustand';

// Import Slice types and creators
import { TimeSlice, TimeState, createTimeSlice } from './timeSlice';
import { AudioSlice, createAudioSlice } from './audioSlice';
// Import types from trackSlice's dependencies
import { Track as TrackType, MIDIBlock as ClipType, MIDINote } from '@/lib/types';
import EffectInstance from '@/lib/Effect';
import SynthesizerInstance from '@/lib/Synthesizer';

import { TrackSlice, TrackState, createTrackSlice } from './trackSlice';
import { InstrumentSlice, InstrumentDefinition, InstrumentCategories, availableInstrumentsData, createInstrumentSlice } from './instrumentSlice';
import { EffectSlice, EffectDefinition, EffectCategories, availableEffectsData, createEffectSlice } from './effectSlice';
import { UISlice, UIState, createUISlice, SelectedWindowType } from './uiSlice';
import { ProjectSlice, createProjectSlice, ProjectMetadata } from './projectSlice';

// --- Constructor Mappings --- 

<<<<<<< HEAD
type SynthConstructor = new (...args: any[]) => SynthesizerInstance;
type EffectConstructor = new (...args: any[]) => EffectInstance;

export const synthesizerConstructors = new Map<string, SynthConstructor>();
export const synthIdByConstructor = new Map<SynthConstructor, string>();
=======
export const synthesizerConstructors = new Map<string, new (...args: any[]) => SynthesizerInstance>();
export const synthIdByConstructor = new Map<Function, string>();
>>>>>>> 4a99289b
Object.values(availableInstrumentsData).flat().forEach((inst: InstrumentDefinition) => {
    if (inst.constructor) {
        // Primary: register by stable id for persistence
        synthesizerConstructors.set(inst.id, inst.constructor);
        // Back-compat: also allow constructor.name
        synthesizerConstructors.set(inst.constructor.name, inst.constructor);
        // Reverse lookup for serialization
<<<<<<< HEAD
        synthIdByConstructor.set(inst.constructor as SynthConstructor, inst.id);
=======
        synthIdByConstructor.set(inst.constructor, inst.id);
>>>>>>> 4a99289b
    }
});
try {
    console.log('[DEBUG] synthesizerConstructors keys:', Array.from(synthesizerConstructors.keys()));
} catch {}

<<<<<<< HEAD
export const effectConstructors = new Map<string, EffectConstructor>();
export const effectIdByConstructor = new Map<EffectConstructor, string>();
=======
export const effectConstructors = new Map<string, new (...args: any[]) => EffectInstance>();
export const effectIdByConstructor = new Map<Function, string>();
>>>>>>> 4a99289b
Object.values(availableEffectsData).flat().forEach((effect: EffectDefinition) => {
    if (effect.constructor) {
        // Primary: register by stable id for persistence
        effectConstructors.set(effect.id, effect.constructor);
        // Back-compat: also allow constructor.name
        effectConstructors.set(effect.constructor.name, effect.constructor);
        // Reverse lookup for serialization
<<<<<<< HEAD
        effectIdByConstructor.set(effect.constructor as EffectConstructor, effect.id);
=======
        effectIdByConstructor.set(effect.constructor, effect.id);
>>>>>>> 4a99289b
    }
});
try {
    console.log('[DEBUG] effectConstructors keys:', Array.from(effectConstructors.keys()));
} catch {}

// --- Combined AppState Definition ---

// Combine all slice types into a single AppState type
// This AppState type is exported and used by slices for cross-slice access via get()
export type AppState = TimeSlice & AudioSlice & TrackSlice & InstrumentSlice & EffectSlice & UISlice & ProjectSlice;

// --- Store Creator ---

const useStore = create<AppState>()((...a) => ({
    ...createTimeSlice(...a),
    ...createAudioSlice(...a),
    ...createTrackSlice(...a),
    ...createInstrumentSlice(...a),
    ...createEffectSlice(...a),
    ...createUISlice(...a),
    ...createProjectSlice(...a),
}));

/**
 * Initializes the Zustand store with default values.
 * Projects are now loaded via URL-based routing (see app/editor/page.tsx).
 * No longer loads from IndexedDB - all data comes from Supabase.
 */
export const initializeStore = async () => {
    console.log("Initializing store with default state...");
    
    try {
        // Initialize with clean default state
        // Project loading happens via loadProject() action from URL
        useStore.setState({
            projectList: [],
            currentLoadedProjectId: null,
            tracks: [],
            isAudioLoaded: false,
            bpm: 120,
            numMeasures: 8,
            loopEnabled: false,
            isPlaying: false,
            loopStartBeat: null,
            loopEndBeat: null,
            isInstrumentSidebarVisible: true,
            selectedWindow: null,
            selectedTrackId: null,
            selectedBlockId: null,
            selectedNotes: null,
            clipboardBlock: null,
            detailViewMode: "instrument",
        });
        
        console.log("Store initialized with default state.");
        
        // Post-hydration: sync TimeManager BPM
        const finalState = useStore.getState();
        if (finalState.timeManager && finalState.bpm) {
            finalState.timeManager.setBPM(finalState.bpm);
        }
        
    } catch (error) {
        console.error("Error during store initialization:", error);
        // Even on error, set minimal default state
        useStore.setState({ 
            projectList: [], 
            currentLoadedProjectId: null, 
            tracks: [],
            isAudioLoaded: false,
            bpm: 120,
            numMeasures: 8,
            loopEnabled: false,
            isPlaying: false,
        });
    }
};

export default useStore;<|MERGE_RESOLUTION|>--- conflicted
+++ resolved
@@ -16,53 +16,43 @@
 
 // --- Constructor Mappings --- 
 
-<<<<<<< HEAD
 type SynthConstructor = new (...args: any[]) => SynthesizerInstance;
 type EffectConstructor = new (...args: any[]) => EffectInstance;
 
 export const synthesizerConstructors = new Map<string, SynthConstructor>();
 export const synthIdByConstructor = new Map<SynthConstructor, string>();
-=======
-export const synthesizerConstructors = new Map<string, new (...args: any[]) => SynthesizerInstance>();
-export const synthIdByConstructor = new Map<Function, string>();
->>>>>>> 4a99289b
 Object.values(availableInstrumentsData).flat().forEach((inst: InstrumentDefinition) => {
+    if (inst.constructor) {
+        // Primary: register by stable id for persistence
+        synthesizerConstructors.set(inst.id, inst.constructor);
+        // Back-compat: also allow constructor.name
     if (inst.constructor) {
         // Primary: register by stable id for persistence
         synthesizerConstructors.set(inst.id, inst.constructor);
         // Back-compat: also allow constructor.name
         synthesizerConstructors.set(inst.constructor.name, inst.constructor);
         // Reverse lookup for serialization
-<<<<<<< HEAD
         synthIdByConstructor.set(inst.constructor as SynthConstructor, inst.id);
-=======
-        synthIdByConstructor.set(inst.constructor, inst.id);
->>>>>>> 4a99289b
     }
 });
 try {
     console.log('[DEBUG] synthesizerConstructors keys:', Array.from(synthesizerConstructors.keys()));
 } catch {}
 
-<<<<<<< HEAD
 export const effectConstructors = new Map<string, EffectConstructor>();
 export const effectIdByConstructor = new Map<EffectConstructor, string>();
-=======
-export const effectConstructors = new Map<string, new (...args: any[]) => EffectInstance>();
-export const effectIdByConstructor = new Map<Function, string>();
->>>>>>> 4a99289b
 Object.values(availableEffectsData).flat().forEach((effect: EffectDefinition) => {
+    if (effect.constructor) {
+        // Primary: register by stable id for persistence
+        effectConstructors.set(effect.id, effect.constructor);
+        // Back-compat: also allow constructor.name
     if (effect.constructor) {
         // Primary: register by stable id for persistence
         effectConstructors.set(effect.id, effect.constructor);
         // Back-compat: also allow constructor.name
         effectConstructors.set(effect.constructor.name, effect.constructor);
         // Reverse lookup for serialization
-<<<<<<< HEAD
         effectIdByConstructor.set(effect.constructor as EffectConstructor, effect.id);
-=======
-        effectIdByConstructor.set(effect.constructor, effect.id);
->>>>>>> 4a99289b
     }
 });
 try {
