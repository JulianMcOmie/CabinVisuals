--- conflicted
+++ resolved
@@ -27,11 +27,8 @@
   addMidiBlock: (trackId: string, block: MIDIBlock) => void;
   updateMidiBlock: (trackId: string, block: MIDIBlock) => void;
   removeMidiBlock: (trackId: string, blockId: string) => void;
-<<<<<<< HEAD
   updateTrack: (trackId: string, updatedProperties: Partial<Track>) => void;
-=======
   selectNotes: (notes: MIDINote[]) => void;
->>>>>>> 4ed9aa69
   updateCurrentBeat: (beat: number) => void;
   play: () => void;
   pause: () => void;
