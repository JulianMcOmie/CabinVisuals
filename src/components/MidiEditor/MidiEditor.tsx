--- conflicted
+++ resolved
@@ -46,16 +46,12 @@
 }
 
 function MidiEditor({ block, track }: MidiEditorProps) {
-<<<<<<< HEAD
-  const { updateMidiBlock, selectNotes: storeSelectNotes, numMeasures } = useStore();
-=======
   const { 
     updateMidiBlock, 
     selectNotes: storeSelectNotes, 
     setSelectedWindow,
     selectedWindow
   } = useStore();
->>>>>>> 678819cf
   const editorRef = useRef<HTMLDivElement>(null);
   const canvasRef = useRef<HTMLCanvasElement>(null);
 
@@ -123,18 +119,8 @@
 
   // Mouse event handlers
   const handleCanvasMouseDown = (e: React.MouseEvent<HTMLCanvasElement>) => {
-<<<<<<< HEAD
-    const coords = getCoordsFromEvent(
-      e,
-      canvasRef,
-      pixelsPerBeat,
-      pixelsPerSemitone
-    );
-
-=======
     setSelectedWindow('midiEditor');
     const coords = getCoordsFromEvent(e, canvasRef);
->>>>>>> 678819cf
     if (!coords) return;
     
     const { x, y, beat, pitch } = coords;
