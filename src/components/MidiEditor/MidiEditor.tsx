'use client';

import React, { useState, useRef, useEffect } from 'react';
import useStore from '../../store/store';
import { MIDIBlock, MIDINote, Track } from '../../lib/types';

// Import subcomponents
import PianoRollHeader from './components/PianoRollHeader';
import PianoKeys from './components/PianoKeys';

// Import utils
import {
  PIXELS_PER_BEAT,
  PIXELS_PER_SEMITONE,
  KEY_COUNT,
  DragOperation,
  CursorType,
  SelectionBox,
  BEATS_PER_MEASURE,
  LOWEST_NOTE
} from './utils/constants';

import {
  getCoordsFromEvent,
  findNoteAt,
  generateNoteId
} from './utils/utils';

import { drawMidiEditor } from './utils/canvas';

import {
  handleNoteClick,
  handleSelectionBoxComplete,
  handleContextMenuOnNote
} from './utils/clickOperations';

import {
  handleOptionDrag,
  handleDragMove,
  isDragThresholdMet
} from './utils/dragOperations';

import { handleKeyboardShortcuts } from './utils/keyboardHandlers';

interface MidiEditorProps {
  block: MIDIBlock;
  track: Track;
}

// Debounce function
function debounce<F extends (...args: any[]) => any>(func: F, waitFor: number) {
  let timeoutId: ReturnType<typeof setTimeout> | null = null;

  return (...args: Parameters<F>): void => {
    if (timeoutId !== null) {
      clearTimeout(timeoutId);
    }
    timeoutId = setTimeout(() => func(...args), waitFor);
  };
}

function MidiEditor({ block, track }: MidiEditorProps) {
  const { 
    updateMidiBlock, 
    selectNotes: storeSelectNotes, 
    setSelectedWindow,
    selectedWindow,
    numMeasures
  } = useStore();
  const editorRef = useRef<HTMLDivElement>(null);
  const canvasRef = useRef<HTMLCanvasElement>(null);

  // --- NEW: State for reactive dimensions ---
  const [editorDimensions, setEditorDimensions] = useState({ width: 0, height: 0 });
  // -------------------------------------------

  // Use state dimensions, fallback if needed
  const editorWidth = editorDimensions.width || numMeasures * BEATS_PER_MEASURE * PIXELS_PER_BEAT; 
  const editorHeight = editorDimensions.height || KEY_COUNT * PIXELS_PER_SEMITONE;
  
  // --- NEW: Effect to listen for resize and update dimensions ---
  useEffect(() => {
    const editorElement = editorRef.current;
    if (!editorElement) return;

    // Function to update dimensions
    const updateDimensions = () => {
      setEditorDimensions({
        width: editorElement.clientWidth,
        height: editorElement.clientHeight,
      });
    };

    // Initial dimensions
    updateDimensions();

    // Debounced resize handler
    const handleResize = debounce(updateDimensions, 100); // Adjust debounce time as needed

    window.addEventListener('resize', handleResize);

    // Cleanup
    return () => {
      window.removeEventListener('resize', handleResize);
    };
  }, []); // Empty dependency array: run once on mount
  // -------------------------------------------------------------

  // State for drag operations
  const [dragOperation, setDragOperation] = useState<DragOperation>('none');
  const [dragStart, setDragStart] = useState({ x: 0, y: 0 });
  const [initialDragStates, setInitialDragStates] = useState<Map<string, { startBeat: number, duration: number }>>(new Map());
  const [dragNoteId, setDragNoteId] = useState<string | null>(null);
  const [clickOffset, setClickOffset] = useState({ x: 0, y: 0 });
  const [isDragging, setIsDragging] = useState(false);
  const [hoverCursor, setHoverCursor] = useState<CursorType>('default');
  
  // Selection related state
  const [selectionBox, setSelectionBox] = useState<SelectionBox>(null);
  const [selectedNoteIds, setSelectedNoteIds] = useState<string[]>([]);

  const [scrollX, setScrollX] = useState(0);
  const [scrollY, setScrollY] = useState(0);
  const [zoomX, setZoomX] = useState(1);
  const [zoomY, setZoomY] = useState(1);
  const [pixelsPerBeat, setPixelsPerBeat] = useState(PIXELS_PER_BEAT); //useState(editorWidth / (numMeasures * BEATS_PER_MEASURE));
  const [pixelsPerSemitone, setPixelsPerSemitone] = useState(PIXELS_PER_SEMITONE);
  
  // Copy/paste related state
  const [copiedNotes, setCopiedNotes] = useState<MIDINote[]>([]);

  const blockStartBeat = block.startBeat;
  const blockDuration = block.endBeat - block.startBeat;
  const blockWidth = blockDuration * pixelsPerBeat;
  const blockHeight = KEY_COUNT * pixelsPerSemitone;
<<<<<<< HEAD
  // --- ADDED: Calculate total grid width based on song measures --- 
  const totalGridWidth = numMeasures * BEATS_PER_MEASURE * pixelsPerBeat;
  const totalGridHeight = KEY_COUNT * pixelsPerSemitone;
=======
  // --- ADDED: Calculate total grid width based on song measures ---
  const totalGridWidth = numMeasures * BEATS_PER_MEASURE * pixelsPerBeat;
>>>>>>> d455d15d
  // ----------------------------------------------------------------
  
  // Draw canvas using our extracted drawing function
  useEffect(() => {
    const canvas = canvasRef.current;
    if (!canvas) return;
    if (!editorDimensions.width || !editorDimensions.height) return;
    
    const dpr = window.devicePixelRatio || 1;
    // Set bitmap resolution based on visible dimensions
    canvas.width = totalGridWidth * dpr; //editorDimensions.width * dpr;
    canvas.height = totalGridHeight * dpr; //editorDimensions.height * dpr;
    
    const ctx = canvas.getContext('2d');
    if (!ctx) return;
    
    // Context translation for scrolling
    ctx.save();
    ctx.scale(dpr, dpr);
<<<<<<< HEAD
    // --- Apply both X and Y translation ---
    ctx.translate(-scrollX, -scrollY);
    // -------------------------------------
=======
    ctx.translate(-scrollX, -scrollY);
    
    // --- Pass calculated totalGridWidth to drawMidiEditor --- 
    const totalGridWidth = numMeasures * BEATS_PER_MEASURE * pixelsPerBeat;
>>>>>>> d455d15d
    
    // Call the main drawing function
    drawMidiEditor(
      ctx,
      block.notes,
      selectedNoteIds,
<<<<<<< HEAD
      editorDimensions.width, // Pass visible dimensions
      editorDimensions.height,
      blockDuration,
      blockStartBeat,
      totalGridWidth,
=======
      editorDimensions.width, 
      editorDimensions.height,
      blockWidth,             
      blockHeight,
      blockDuration,
      blockStartBeat,
      totalGridWidth, // <-- Pass the new total width here
>>>>>>> d455d15d
      selectionBox,
      isDragging,
      pixelsPerBeat,
      pixelsPerSemitone
    );

<<<<<<< HEAD
=======
    // Restore context state
>>>>>>> d455d15d
    ctx.restore(); 

  }, [
      block.notes, 
      blockDuration, 
      blockStartBeat, 
      editorDimensions,
      selectionBox, 
      isDragging, 
      selectedNoteIds,
<<<<<<< HEAD
=======
      blockWidth, // Keep blockWidth as dependency
      blockHeight,
>>>>>>> d455d15d
      pixelsPerBeat,
      pixelsPerSemitone,
      scrollX, 
      scrollY,
<<<<<<< HEAD
      numMeasures
=======
      numMeasures // Add numMeasures as it's used to calculate totalGridWidth
>>>>>>> d455d15d
  ]);

  // Helper to get coords and derived values, adjusted for scroll
  const getCoordsAndDerived = (e: MouseEvent | React.MouseEvent) => {
    const canvas = canvasRef.current;
    if (!canvas) return null;

    const rect = canvas.getBoundingClientRect();
    
<<<<<<< HEAD
    const mouseX = e.clientX - rect.left;
    const mouseY = e.clientY - rect.top;

    // Adjust for scroll
    const scrolledX = mouseX + scrollX;
    const scrolledY = mouseY + scrollY;

    // Calculate beat and pitch based on SCROLLED coordinates
    const beat = scrolledX / pixelsPerBeat;
    // --- Use scrolledY for pitch calculation --- 
    const pitch = KEY_COUNT - Math.floor(scrolledY / pixelsPerSemitone) - 1 + LOWEST_NOTE;
    // -----------------------------------------

    if (isNaN(beat) || isNaN(pitch)) {
      console.warn("NaN coordinate calculation", { mouseX, mouseY, scrollX, scrollY, pixelsPerBeat, pixelsPerSemitone });
      return null;
    }

    return {
      x: mouseX,       // Relative to element
      y: mouseY,       // Relative to element
      scrolledX,   // For content-space comparison
      scrolledY,   // For content-space comparison
      beat,        // Calculated from scrolled position
      pitch        // Calculated from scrolled position
=======
    // Calculate mouse position relative to the canvas ELEMENT's top-left corner
    const mouseX = e.clientX - rect.left;
    const mouseY = e.clientY - rect.top;

    // Adjust mouse coordinates by the current scroll position
    const scrolledX = mouseX + scrollX;
    const scrolledY = mouseY + scrollY;

    // Calculate beat and pitch based on ADJUSTED coordinates
    const beat = scrolledX / pixelsPerBeat;
    const pitch = KEY_COUNT - Math.floor(scrolledY / pixelsPerSemitone) - 1; // Assuming 0,0 is top-left

    if (isNaN(beat) || isNaN(pitch)) {
      console.warn("NaN coordinate calculation", { scrolledX, scrolledY, pixelsPerBeat, pixelsPerSemitone });
      return null;
    }

    // Return both raw (relative to element) and scrolled coordinates, plus derived values
    return {
      x: mouseX,       // Raw X relative to canvas element
      y: mouseY,       // Raw Y relative to canvas element
      scrolledX,   // X adjusted for scroll
      scrolledY,   // Y adjusted for scroll
      beat,        // Beat calculated from scrolledX
      pitch        // Pitch calculated from scrolledY
>>>>>>> d455d15d
    };
  };

  // Mouse event handlers
  const handleCanvasMouseDown = (e: React.MouseEvent<HTMLCanvasElement>) => {
    setSelectedWindow('midiEditor');
    const coords = getCoordsAndDerived(e);
    if (!coords) return;
    
    const { x, y, beat, pitch } = coords;
    const noteClickResult = findNoteAt(
      x,
      y,
      block.notes,
      selectedNoteIds,
      pixelsPerBeat,
      pixelsPerSemitone,
      blockStartBeat,
      blockDuration
    );
    
    setIsDragging(false);
    setDragStart({ x: coords.x, y: coords.y });
    
    if (noteClickResult) {
      // Clicked on a note
      e.stopPropagation();
      const { note, area } = noteClickResult;
      
      // Use the utility function to handle note click
      const { 
        selectedIds, 
        selectedNotes, 
        dragOperation: newDragOperation, 
        cursorType, 
        clickOffset: newClickOffset 
      } = handleNoteClick(
        block, 
        note, 
        area, 
        selectedNoteIds, 
        e.shiftKey, 
        x, 
        y,
        pixelsPerBeat,
        pixelsPerSemitone
      );
      
      // Update state based on results from utility function
      setSelectedNoteIds(selectedIds);
      storeSelectNotes(selectedNotes);
      setDragNoteId(note.id);
      setDragOperation(newDragOperation);
      setHoverCursor(cursorType);
      setClickOffset(newClickOffset);
      // Store initial drag states
      setInitialDragStates(prev => {
        const newStates = new Map(prev);
        // Store initial state for all selected notes
        selectedIds.forEach(id => {
          const selectedNote = block.notes.find(n => n.id === id);
          if (selectedNote) {
            newStates.set(id, { startBeat: selectedNote.startBeat, duration: selectedNote.duration });
          }
        });
        return newStates;
      });
      
      // Handle Option/Alt key for duplication at initial click
      if (e.altKey && newDragOperation === 'move') {
        const { 
          updatedBlock, 
          newSelectedIds, 
          newDragNoteId, 
          notesToSelect
        } = handleOptionDrag(block, selectedIds, note.id);
        
        // Apply state updates immediately
        updateMidiBlock(track.id, updatedBlock);
        setSelectedNoteIds(newSelectedIds);
        storeSelectNotes(notesToSelect);
        setDragNoteId(newDragNoteId);
        
        // Update initialDragStates for the newly created notes
        setInitialDragStates(prev => {
            const newStates = new Map(prev);
            notesToSelect.forEach(newNote => {
                newStates.set(newNote.id, { startBeat: newNote.startBeat, duration: newNote.duration });
            });
            return newStates;
        });

        setIsDragging(true); // Skip drag threshold check
      } else {
         // Update initialDragStates for non-duplicate drag start
          setInitialDragStates(prev => {
            const newStates = new Map(); // Start fresh for this selection
            selectedIds.forEach(id => {
              const selectedNote = block.notes.find(n => n.id === id);
              if (selectedNote) {
                newStates.set(id, { startBeat: selectedNote.startBeat, duration: selectedNote.duration });
              }
            });
            return newStates;
          });
      }
    } else {
      // Clicked on empty space - will start selection box
      setDragOperation('select');
      setSelectionBox({ startX: x, startY: y, endX: x, endY: y });
      
      // Clear selection if not holding shift
      if (!e.shiftKey) {
        setSelectedNoteIds([]);
        storeSelectNotes([]);
      }
      
      setDragNoteId(null);
      setHoverCursor('default');
    }
  };
  
  const handleCanvasMouseUp = (e: React.MouseEvent<HTMLCanvasElement>) => {
    // If we were dragging a note, the global mouseup already handles resetting state.
    // If we were creating a selection box, the global mouseup will handle completion.
    // This handler might not be strictly necessary anymore unless needed for other canvas-specific mouseup actions.
    // Keep it simple for now, global handler takes precedence.
    // console.log("handleCanvasMouseUp - Now likely handled by global listener");
  };
  
  const handleCanvasContextMenu = (e: React.MouseEvent<HTMLCanvasElement>) => {
    e.preventDefault();
    setSelectedWindow('midiEditor');
    
    const coords = getCoordsAndDerived(e);
    if (!coords) return;
    
    const result = findNoteAt(coords.x, coords.y, block.notes, selectedNoteIds, pixelsPerBeat, pixelsPerSemitone, blockStartBeat, blockDuration);
    if (result) {
      // Get the note ID that was clicked
      const clickedNoteId = result.note.id;
      // Check if this note was selected
      const wasSelected = selectedNoteIds.includes(clickedNoteId);

      // Call the utility function, passing the selected IDs
      const updatedBlock = handleContextMenuOnNote(block, clickedNoteId, selectedNoteIds);
      
      // Update the block in the store
      updateMidiBlock(track.id, updatedBlock);

      // If the clicked note was selected (meaning all selected notes were deleted), clear the selection
      if (wasSelected) {
        setSelectedNoteIds([]);
        storeSelectNotes([]);
      }
    }
  };
  
  // Modified canvasMouseMove to handle selection box updates
  const handleCanvasMouseMove = (e: React.MouseEvent<HTMLCanvasElement>) => {
    const coords = getCoordsAndDerived(e);
    if (!coords) {
      setHoverCursor('default');
      return;
    }
    
    const { x, y, beat, pitch } = coords;
    
    // Update selection box if in select mode
    if (dragOperation === 'select' && selectionBox) {
      setSelectionBox({
        ...selectionBox,
        endX: x,
        endY: y
      });
      
      // Check if drag threshold is met using utility function
      if (!isDragging && isDragThresholdMet(selectionBox.startX, selectionBox.startY, coords.x, coords.y)) {
        setIsDragging(true);
      }
      
      return;
    }
    
    // Skip hover effects if we're already in a drag operation
    if (dragOperation !== 'none') return;
    
    // Handle hover cursor
    const cursorResult = findNoteAt(x, y, block.notes, selectedNoteIds, pixelsPerBeat, pixelsPerSemitone, blockStartBeat, blockDuration);
    
    if (cursorResult) {
      // Cursor is over a note, set the appropriate cursor style
      if (cursorResult.area === 'start') {
        setHoverCursor('w-resize');
      } else if (cursorResult.area === 'end') {
        setHoverCursor('e-resize');
      } else {
        setHoverCursor('move');
      }
    } else {
      // Not over a note
      setHoverCursor('default');
    }
  };

  // Global mouse handlers and keyboard shortcuts
  useEffect(() => {
    const handleMouseMove = (e: MouseEvent) => {
      // Handle selection box updates
      if (dragOperation === 'select' && selectionBox) {
        const coords = getCoordsAndDerived(e);
        if (!coords) return;
        
        // Update selection box
        setSelectionBox({
          ...selectionBox,
          endX: coords.x,
          endY: coords.y
        });
        
        // Check if drag threshold is met using utility function
        if (!isDragging && isDragThresholdMet(selectionBox.startX, selectionBox.startY, coords.x, coords.y)) {
          setIsDragging(true);
        }
        
        return;
      }
      
      // Handle note modifications
      if (dragOperation === 'none' || !dragNoteId) return;
      
      // Check if we've dragged enough to be considered a drag vs. click
      if (!isDragging) {
        if (isDragThresholdMet(dragStart.x, dragStart.y, e.clientX, e.clientY)) {
          setIsDragging(true);
          
          // Handle Option/Alt key duplication HERE too
          if (dragOperation === 'move' && (e.altKey || e.metaKey) && initialDragStates.size > 0) { // Ensure initial states exist
            // Use initialDragStates.keys() as the IDs to duplicate
            const idsToDuplicate = Array.from(initialDragStates.keys());
            // Need the original primary drag note ID before duplication
            const originalDragNoteId = dragNoteId; // Assume dragNoteId holds the original ID at this point
            
            const { 
              updatedBlock, 
              newSelectedIds, 
              newDragNoteId, 
              notesToSelect 
            } = handleOptionDrag(block, idsToDuplicate, originalDragNoteId);
            
            // Apply state updates immediately
            updateMidiBlock(track.id, updatedBlock);
            setSelectedNoteIds(newSelectedIds);
            storeSelectNotes(notesToSelect);
            setDragNoteId(newDragNoteId);

            // Update initialDragStates for the newly created notes
            setInitialDragStates(prev => {
                const newStates = new Map(); // Start fresh with only the new notes for this drag
                notesToSelect.forEach(newNote => {
                    newStates.set(newNote.id, { startBeat: newNote.startBeat, duration: newNote.duration });
                });
                return newStates;
            });
            // Proceed with the drag using the new notes
          }
        } else {
          return; // Don't start dragging yet
        }
      }
      
      // Ensure coords use the *current* state after potential duplication
      const derivedCoords = getCoordsAndDerived(e);
      if (!derivedCoords) return;
      
      // Use utility function to handle drag movement
      if (dragOperation === 'move' || dragOperation === 'start' || dragOperation === 'end') {
        // Pass the CURRENT dragNoteId and selectedNoteIds (updated if duplication happened)
        const updatedBlock = handleDragMove(
          block,
          dragOperation,
          dragNoteId, // Use current dragNoteId
          selectedNoteIds, // Use current selectedNoteIds
          derivedCoords, // Pass the whole coords object
          clickOffset,
          dragStart, // Pass original dragStart (client coords)
          initialDragStates, // Pass potentially updated initialDragStates
          pixelsPerBeat,
          pixelsPerSemitone
        );
        
        if (updatedBlock !== block) {
          updateMidiBlock(track.id, updatedBlock);
        }
      }
    };
    
    const handleMouseUp = (e: MouseEvent) => {
      if (dragOperation === 'select') {
        if (selectionBox) {
          const derivedCoords = getCoordsAndDerived(e);

          // --- FIX: Only process selection if coords are valid --- 
          if (derivedCoords) { 
            const { action, newNote, selectedIds, selectedNotes } = handleSelectionBoxComplete(
              block,
              selectionBox,
              selectedNoteIds, 
              isDragging, 
              derivedCoords, // Pass valid coords
              pixelsPerBeat, 
              pixelsPerSemitone
            );
            
            if (action === 'create-note' && newNote) {
              // ... add new note ...
              const updatedBlock = { ...block };
              updatedBlock.notes = [...block.notes, newNote];
              updateMidiBlock(track.id, updatedBlock);
              setSelectedNoteIds([newNote.id]);
              storeSelectNotes([newNote]);
            } else {
              // Update selection based on the box
              setSelectedNoteIds(selectedIds);
              storeSelectNotes(selectedNotes);
            }
          } else {
              // Coords were null (mouseup far away?), just clear selection box visually
              // but maybe don't alter the note selection state?
              // Or perhaps clear the selection?
              // Current behaviour: selection state is updated only if coords are valid.
              console.warn("MouseUp for selection box occurred too far away to get coordinates.");
          }
          // ----------------------------------------------------
        } 
        // Reset selection box state regardless of coords
        setSelectionBox(null);
      }

      // Reset ALL drag operations
      setDragNoteId(null);
      setDragOperation('none'); 
      setSelectionBox(null); 
      setIsDragging(false);
    };
    
    const handleKeyDown = (e: KeyboardEvent) => {
      // Only handle keyboard shortcuts if this window is selected
      if (selectedWindow !== 'midiEditor') return;

      // Use the handler from keyboardHandlers.ts
      handleKeyboardShortcuts(
        e,
        block,
        selectedNoteIds,
        copiedNotes,
        track.id,
        updateMidiBlock,
        setSelectedNoteIds,
        storeSelectNotes,
        setCopiedNotes
      );
    };
    
    // Add event listeners
    window.addEventListener('mousemove', handleMouseMove);
    window.addEventListener('mouseup', handleMouseUp); // This listener now handles selection end
    window.addEventListener('keydown', handleKeyDown);
    
    return () => {
      // Clean up event listeners
      window.removeEventListener('mousemove', handleMouseMove);
      window.removeEventListener('mouseup', handleMouseUp);
      window.removeEventListener('keydown', handleKeyDown);
    };
  }, [
    block, 
    track.id, 
    updateMidiBlock, 
    dragNoteId, 
    dragOperation, 
    dragStart,
    initialDragStates,
    selectionBox, 
    selectedNoteIds, 
    storeSelectNotes,
    isDragging,
    clickOffset,
    copiedNotes,
    setCopiedNotes,
    selectedWindow,
    pixelsPerBeat,
    pixelsPerSemitone,
    scrollX,
    scrollY
  ]);

  const handleEditorClick = () => {
      setSelectedWindow('midiEditor');
  }
  
  return (
    <div 
        ref={editorRef} 
        className="midi-editor relative border border-gray-700 rounded-md" 
        style={{ overflowY: 'auto', overflowX: 'hidden' }} 
        onClick={handleEditorClick}
        onScroll={(e) => {
          // setScrollX(e.currentTarget.scrollLeft); // X handled by inner div
          setScrollY(e.currentTarget.scrollTop);
        }}
    >
      <div className="piano-roll flex flex-col">
        <div className="flex">
          <div className="piano-roll-header">
            <PianoRollHeader 
              startBeat={block.startBeat} 
              endBeat={block.endBeat} 
              pixelsPerBeat={pixelsPerBeat} 
            />
          </div>
        </div>
        <div className="flex min-h-[768px]">
          <div className="piano-keys">
            <PianoKeys 
              keyCount={KEY_COUNT} 
              keyHeight={pixelsPerSemitone} 
            />
          </div>
          <div 
            className="piano-roll-grid relative" 
            style={{
<<<<<<< HEAD
              width: `${editorWidth}px`,      // Visible width constraint
              height: `${editorHeight}px`,     // Explicit height needed for overflow rules
              overflowX: 'scroll',         // Force horizontal scrollbar always
              overflowY: 'hidden'            // Hide vertical scrollbar
            }}
            onScroll={(e) => {
              setScrollX(e.currentTarget.scrollLeft);
              // Y scroll handled by outer container
=======
              width: `${editorWidth}px`,      // Visible width
              overflowX: 'auto',           // Horizontal scroll only
              overflowY: 'hidden'            // Hide vertical scroll
            }}
            onScroll={(e) => {
              setScrollX(e.currentTarget.scrollLeft);
>>>>>>> d455d15d
            }}
          >
            <canvas 
              ref={canvasRef}
              style={{
                display: 'block',
<<<<<<< HEAD
                width: `${totalGridWidth}px`,   // Full content width
=======
                width: `${totalGridWidth}px`,   // Full scrollable content width
>>>>>>> d455d15d
                height: `${blockHeight}px`, // Full content height
                cursor: hoverCursor
              }}
              // Width/Height attributes still set by editorDimensions in useEffect
              onMouseDown={handleCanvasMouseDown}
              onMouseUp={handleCanvasMouseUp}
              onMouseMove={handleCanvasMouseMove}
              onContextMenu={handleCanvasContextMenu}
            />
          </div>
        </div>
      </div>
    </div>
  );
}

export default MidiEditor; <|MERGE_RESOLUTION|>--- conflicted
+++ resolved
@@ -133,14 +133,9 @@
   const blockDuration = block.endBeat - block.startBeat;
   const blockWidth = blockDuration * pixelsPerBeat;
   const blockHeight = KEY_COUNT * pixelsPerSemitone;
-<<<<<<< HEAD
   // --- ADDED: Calculate total grid width based on song measures --- 
   const totalGridWidth = numMeasures * BEATS_PER_MEASURE * pixelsPerBeat;
   const totalGridHeight = KEY_COUNT * pixelsPerSemitone;
-=======
-  // --- ADDED: Calculate total grid width based on song measures ---
-  const totalGridWidth = numMeasures * BEATS_PER_MEASURE * pixelsPerBeat;
->>>>>>> d455d15d
   // ----------------------------------------------------------------
   
   // Draw canvas using our extracted drawing function
@@ -159,48 +154,29 @@
     
     // Context translation for scrolling
     ctx.save();
+    // Context translation for scrolling
+    ctx.save();
     ctx.scale(dpr, dpr);
-<<<<<<< HEAD
     // --- Apply both X and Y translation ---
     ctx.translate(-scrollX, -scrollY);
     // -------------------------------------
-=======
-    ctx.translate(-scrollX, -scrollY);
-    
-    // --- Pass calculated totalGridWidth to drawMidiEditor --- 
-    const totalGridWidth = numMeasures * BEATS_PER_MEASURE * pixelsPerBeat;
->>>>>>> d455d15d
     
     // Call the main drawing function
     drawMidiEditor(
       ctx,
       block.notes,
       selectedNoteIds,
-<<<<<<< HEAD
       editorDimensions.width, // Pass visible dimensions
       editorDimensions.height,
       blockDuration,
       blockStartBeat,
       totalGridWidth,
-=======
-      editorDimensions.width, 
-      editorDimensions.height,
-      blockWidth,             
-      blockHeight,
-      blockDuration,
-      blockStartBeat,
-      totalGridWidth, // <-- Pass the new total width here
->>>>>>> d455d15d
       selectionBox,
       isDragging,
       pixelsPerBeat,
       pixelsPerSemitone
     );
 
-<<<<<<< HEAD
-=======
-    // Restore context state
->>>>>>> d455d15d
     ctx.restore(); 
 
   }, [
@@ -211,22 +187,14 @@
       selectionBox, 
       isDragging, 
       selectedNoteIds,
-<<<<<<< HEAD
-=======
-      blockWidth, // Keep blockWidth as dependency
-      blockHeight,
->>>>>>> d455d15d
       pixelsPerBeat,
       pixelsPerSemitone,
       scrollX, 
       scrollY,
-<<<<<<< HEAD
       numMeasures
-=======
-      numMeasures // Add numMeasures as it's used to calculate totalGridWidth
->>>>>>> d455d15d
   ]);
 
+  // Helper to get coords and derived values, adjusted for scroll
   // Helper to get coords and derived values, adjusted for scroll
   const getCoordsAndDerived = (e: MouseEvent | React.MouseEvent) => {
     const canvas = canvasRef.current;
@@ -234,7 +202,6 @@
 
     const rect = canvas.getBoundingClientRect();
     
-<<<<<<< HEAD
     const mouseX = e.clientX - rect.left;
     const mouseY = e.clientY - rect.top;
 
@@ -260,33 +227,6 @@
       scrolledY,   // For content-space comparison
       beat,        // Calculated from scrolled position
       pitch        // Calculated from scrolled position
-=======
-    // Calculate mouse position relative to the canvas ELEMENT's top-left corner
-    const mouseX = e.clientX - rect.left;
-    const mouseY = e.clientY - rect.top;
-
-    // Adjust mouse coordinates by the current scroll position
-    const scrolledX = mouseX + scrollX;
-    const scrolledY = mouseY + scrollY;
-
-    // Calculate beat and pitch based on ADJUSTED coordinates
-    const beat = scrolledX / pixelsPerBeat;
-    const pitch = KEY_COUNT - Math.floor(scrolledY / pixelsPerSemitone) - 1; // Assuming 0,0 is top-left
-
-    if (isNaN(beat) || isNaN(pitch)) {
-      console.warn("NaN coordinate calculation", { scrolledX, scrolledY, pixelsPerBeat, pixelsPerSemitone });
-      return null;
-    }
-
-    // Return both raw (relative to element) and scrolled coordinates, plus derived values
-    return {
-      x: mouseX,       // Raw X relative to canvas element
-      y: mouseY,       // Raw Y relative to canvas element
-      scrolledX,   // X adjusted for scroll
-      scrolledY,   // Y adjusted for scroll
-      beat,        // Beat calculated from scrolledX
-      pitch        // Pitch calculated from scrolledY
->>>>>>> d455d15d
     };
   };
 
@@ -719,7 +659,6 @@
           <div 
             className="piano-roll-grid relative" 
             style={{
-<<<<<<< HEAD
               width: `${editorWidth}px`,      // Visible width constraint
               height: `${editorHeight}px`,     // Explicit height needed for overflow rules
               overflowX: 'scroll',         // Force horizontal scrollbar always
@@ -728,25 +667,13 @@
             onScroll={(e) => {
               setScrollX(e.currentTarget.scrollLeft);
               // Y scroll handled by outer container
-=======
-              width: `${editorWidth}px`,      // Visible width
-              overflowX: 'auto',           // Horizontal scroll only
-              overflowY: 'hidden'            // Hide vertical scroll
-            }}
-            onScroll={(e) => {
-              setScrollX(e.currentTarget.scrollLeft);
->>>>>>> d455d15d
             }}
           >
             <canvas 
               ref={canvasRef}
               style={{
                 display: 'block',
-<<<<<<< HEAD
                 width: `${totalGridWidth}px`,   // Full content width
-=======
-                width: `${totalGridWidth}px`,   // Full scrollable content width
->>>>>>> d455d15d
                 height: `${blockHeight}px`, // Full content height
                 cursor: hoverCursor
               }}
