"use client"
import Image from "next/image"
import { LogOut, ExternalLink, Plus, FileText, MessageSquare } from "lucide-react"
import {
  DropdownMenu,
  DropdownMenuContent,
  DropdownMenuItem,
  DropdownMenuSeparator,
  DropdownMenuTrigger,
} from "@/components/ui/dropdown-menu"
import styles from '@/app/projects/projects.module.css' // Assuming styles are specific to this display
import { ProjectMetadata } from '../store/projectSlice'; // Import the type
import type { User } from '@supabase/supabase-js'; // Import User type
import { logout } from "../../app/(auth)/logout/actions"; // Corrected relative path
import { useState } from "react"; // Import useState
<<<<<<< HEAD
import LogInButton from './AuthButtons/LogInButton'; // Import new component
import SignUpButton from './AuthButtons/SignUpButton'; // Import new component
import { usePathname } from 'next/navigation'; // Import usePathname
=======
import Link from "next/link"; // Import Link
import { createClient } from "../utils/supabase/client"; // Correct the import path for the client-side helper
>>>>>>> 90376eca

// Define a type for the profile data (adjust fields as needed)
interface ProfileData {
  first_name: string | null;
  last_name: string | null;
  // Add other profile fields if needed
}

// Define props interface
interface ProjectsDisplayProps {
  projects: ProjectMetadata[];
  user: User | null; // Add user prop
  profile: ProfileData | null; // Add profile prop
  onCreateProject: () => void; // Add callback for creating new project
  onSelectProject: (projectId: string) => void; // Add callback for selecting a project
}

// Helper function to get initials
const getInitials = (firstName: string | null | undefined, lastName: string | null | undefined): string => {
  const firstInitial = firstName?.[0]?.toUpperCase() || '';
  const lastInitial = lastName?.[0]?.toUpperCase() || '';
  return firstInitial && lastInitial ? `${firstInitial}${lastInitial}` : (firstInitial || lastInitial || '?'); // Fallback
};

export default function ProjectsDisplay({ 
  projects, 
  user, 
  profile, 
  onCreateProject, 
  onSelectProject 
}: ProjectsDisplayProps) {
  // Note: The CSS module import might need adjustment if the CSS file isn't moved
  // or if it's intended to be used by the page container.
  // For now, assuming styles are relevant here.

  const [isLoggingOut, setIsLoggingOut] = useState(false); // Add loading state
  const userInitials = getInitials(profile?.first_name, profile?.last_name);
  const currentPath = usePathname(); // Get current path

  // Define the async handler for logout
  const handleLogout = async () => {
    if (isLoggingOut) return; // Prevent double-clicks
    setIsLoggingOut(true); // Set loading state
    
    const supabase = createClient(); // Create CLIENT instance

    try {
<<<<<<< HEAD
      // Pass the current path to the logout action
      await logout(currentPath);
      // Redirect happens in server action, no need to reset state here usually
=======
      // 1. Sign out on the client first to trigger local state updates
      const { error: clientSignOutError } = await supabase.auth.signOut();
      if (clientSignOutError) {
        // Log client-side error, but proceed to server logout anyway
        console.error("Client sign out error:", clientSignOutError.message);
      } else {
        console.log("Client signed out successfully.");
      }

      // 2. Call the server action to clear cookies and redirect
      await logout(); 
      // Redirect happens in server action, no need to reset loading state here
      // unless server action call *itself* fails.
>>>>>>> 90376eca
    } catch (error) {
      // This catch block handles errors from calling the logout() server action
      console.error("Server logout action failed:", error);
      // Reset loading state only if the server action call fails
      setIsLoggingOut(false); 
    } 
    // No finally block needed to set loading false if redirect always happens
  };

  return (
    <div className={styles.pageContainer}> 
      {/* Animated background blobs - Consider if these belong here or on the page */}
      <div className={styles.blobContainer}>
        <div className={styles.blob1}></div>
        <div className={styles.blob2}></div>
        <div className={styles.blob3}></div>
      </div>

      <header className={styles.header}>
        <h1 className={`${styles.headerTitle} font-extrabold`}>Projects</h1>
        <nav className={styles.headerNav}>
          {user ? (
            // Show DropdownMenu if user is logged in
            <DropdownMenu>
              <DropdownMenuTrigger className={styles.dropdownTriggerPlaceholder} disabled={isLoggingOut}>
                <span className={styles.dropdownTriggerText}>{userInitials}</span>
              </DropdownMenuTrigger>
              <DropdownMenuContent align="end" className="bg-gray-900 border-gray-800">
                {(user || profile) && (
                  <div className="px-3 py-2 text-sm text-white">
                    {profile && (profile.first_name || profile.last_name) && (
                      <p className="font-medium truncate">{`${profile.first_name || ''} ${profile.last_name || ''}`.trim()}</p>
                    )}
                    {user && (
                      <p className="text-gray-300 truncate">{user.email}</p>
                    )}
                  </div>
                )}
                <DropdownMenuSeparator className="bg-gray-800" />
                <DropdownMenuItem className="flex items-center cursor-pointer text-white hover:bg-gray-700">
                  <ExternalLink className="h-4 w-4 mr-2" />
                  <span>Discord Community</span>
                </DropdownMenuItem>
                <DropdownMenuSeparator className="bg-gray-800" />
                <DropdownMenuItem
                  className={`flex items-center w-full text-red-400 cursor-pointer hover:bg-gray-700 rounded-sm text-sm p-1.5 focus:bg-gray-700 focus:text-red-400 ${isLoggingOut ? 'opacity-50 cursor-not-allowed' : ''}`}
                  disabled={isLoggingOut}
                  onSelect={(event) => {
                    event.preventDefault();
                    handleLogout();
                  }}
                >
                  <LogOut className="h-4 w-4 mr-2" />
                  <span>{isLoggingOut ? "Logging out..." : "Log out"}</span>
                </DropdownMenuItem>
              </DropdownMenuContent>
            </DropdownMenu>
          ) : (
            // Use reusable Auth Button components
            <div className="flex items-center space-x-4">
              <LogInButton />
              <SignUpButton />
            </div>
          )}
        </nav>
      </header>

      <div className={styles.buttonContainer}>
        <button className={styles.createProjectButton} onClick={onCreateProject}>
          <Plus height={16} width={16} style={{ marginRight: '0.5rem' }} />
          Create Project
        </button>
      </div>

      <main className={styles.mainContent}>
        <div className={styles.projectsGrid}>
          {/* Map over the projects prop */}
          {projects.length === 0 ? (
             <p className={styles.noProjectsText}>No projects found. Create one to get started!</p>
          ) : (
            projects.map((project) => (
                <div 
                    key={project.id} 
                    className={styles.projectCard} 
                    onClick={() => onSelectProject(project.id)} // Make card clickable
                    style={{ cursor: 'pointer' }} // Add pointer cursor
                >
                <div className={styles.cardImageWrapper}>
                    <div className={styles.cardIconPlaceholder}>
                    <FileText className={styles.cardIcon} />
                    </div>
                </div>
                <div className={styles.cardContent}>
                    {/* Use project name from props */}
                    <h3 className={styles.cardTitle}>{project.name}</h3> 
                    {/* Remove hardcoded duration */}
                    {/* <span className={styles.cardDuration}>{project.duration}</span> */}
                </div>
                </div>
            ))
          )}
        </div>
      </main>
    </div>
  )
} <|MERGE_RESOLUTION|>--- conflicted
+++ resolved
@@ -13,14 +13,11 @@
 import type { User } from '@supabase/supabase-js'; // Import User type
 import { logout } from "../../app/(auth)/logout/actions"; // Corrected relative path
 import { useState } from "react"; // Import useState
-<<<<<<< HEAD
-import LogInButton from './AuthButtons/LogInButton'; // Import new component
-import SignUpButton from './AuthButtons/SignUpButton'; // Import new component
-import { usePathname } from 'next/navigation'; // Import usePathname
-=======
 import Link from "next/link"; // Import Link
 import { createClient } from "../utils/supabase/client"; // Correct the import path for the client-side helper
->>>>>>> 90376eca
+import { usePathname } from "next/navigation"
+import LogInButton from "./AuthButtons/LogInButton";
+import SignUpButton from "./AuthButtons/SignUpButton";
 
 // Define a type for the profile data (adjust fields as needed)
 interface ProfileData {
@@ -68,11 +65,6 @@
     const supabase = createClient(); // Create CLIENT instance
 
     try {
-<<<<<<< HEAD
-      // Pass the current path to the logout action
-      await logout(currentPath);
-      // Redirect happens in server action, no need to reset state here usually
-=======
       // 1. Sign out on the client first to trigger local state updates
       const { error: clientSignOutError } = await supabase.auth.signOut();
       if (clientSignOutError) {
@@ -86,7 +78,6 @@
       await logout(); 
       // Redirect happens in server action, no need to reset loading state here
       // unless server action call *itself* fails.
->>>>>>> 90376eca
     } catch (error) {
       // This catch block handles errors from calling the logout() server action
       console.error("Server logout action failed:", error);
