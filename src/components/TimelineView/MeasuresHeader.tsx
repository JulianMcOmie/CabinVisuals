import React, { useRef, useEffect, useState, useCallback } from 'react';
import useStore from '../../store/store';
import { BEATS_PER_MEASURE } from '../MidiEditor/utils/constants';

// Helper function for quantization (adjust as needed)
const quantizeBeat = (beat: number): number => {
  return Math.round(beat);
};

// Constants
// PIXELS_PER_BEAT is now calculated from props
const BEATS_PER_MEASURE = 4;
const HEADER_HEIGHT = 40;
const TOP_SECTION_HEIGHT = HEADER_HEIGHT / 2;
const HANDLE_PIXEL_THRESHOLD = 10; // Pixel sensitivity for grabbing handles
const MIN_LABEL_SPACING_PIXELS = 40; // Minimum pixels between measure/beat labels
const MIN_SUBDIVISION_SPACING_PIXELS = 10; // Minimum pixels between beat subdivision lines
const DISABLED_AREA_COLOR = 'rgba(0, 0, 0, 0.3)'; // Color for dimming extra measures

interface MeasuresHeaderProps {
  horizontalZoom: number;
  pixelsPerBeatBase: number;
  numMeasures: number; // Actual measures in the song
  renderMeasures: number; // Total measures to render visually
}

function MeasuresHeader({
  horizontalZoom,
  pixelsPerBeatBase,
  numMeasures, // Actual song measures
  renderMeasures // Total measures to render
}: MeasuresHeaderProps) {
  const {
    seekTo,
    loopEnabled,
    loopStartBeat,
    loopEndBeat,
    setLoopRange,
    toggleLoop,
  } = useStore();
  const canvasRef = useRef<HTMLCanvasElement>(null);
  const containerRef = useRef<HTMLDivElement>(null);
  const overlayRef = useRef<HTMLDivElement>(null);

  const [isSeeking, setIsSeeking] = useState(false);
  const [loopDragState, setLoopDragState] = useState<{
    type: 'creating' | 'moving' | 'resizing-start' | 'resizing-end' | null;
    initialBeat: number;
    initialMouseX: number; // Store initial mouse X for click detection
    initialStartBeat: number | null;
    initialEndBeat: number | null;
  }>({ type: null, initialBeat: 0, initialMouseX: 0, initialStartBeat: null, initialEndBeat: null });
  const [cursorStyle, setCursorStyle] = useState('pointer'); // State for dynamic cursor

<<<<<<< HEAD
  const pixelsPerMeasure = 400;

  // Function to calculate beat from mouse X position relative to the overlay
  const calculateBeatFromX = (mouseX: number): number => {
    const clickedBeat = (mouseX / pixelsPerMeasure) * BEATS_PER_MEASURE;
    // Ensure beat is within valid range (0 to total beats)
    const totalBeats = numMeasures * BEATS_PER_MEASURE;
    return Math.max(0, Math.min(clickedBeat, totalBeats));
  };
=======
  // Calculate effective pixels per beat based on zoom
  const effectivePixelsPerBeat = pixelsPerBeatBase * horizontalZoom;
  const actualSongBeats = numMeasures * BEATS_PER_MEASURE; // Use prop
  const totalRenderBeats = renderMeasures * BEATS_PER_MEASURE; // Use prop

  // --- Utility Functions (using effectivePixelsPerBeat) ---
  const calculateBeatFromX = useCallback((mouseX: number): number => {
    const totalWidth = effectivePixelsPerBeat * totalRenderBeats; // Use render width
    const clampedMouseX = Math.max(0, Math.min(mouseX, totalWidth));
    // Avoid division by zero if totalWidth is 0
    const clickedBeat = totalWidth > 0 ? (clampedMouseX / totalWidth) * totalRenderBeats : 0; // Use render beats
    // Clamp click/seek actions to actual song beats
    return Math.max(0, Math.min(clickedBeat, actualSongBeats));
  }, [totalRenderBeats, effectivePixelsPerBeat, actualSongBeats]);
>>>>>>> 26f77102

  // Convert beat number to pixel X coordinate
  const beatToX = useCallback((beat: number): number => {
      return beat * effectivePixelsPerBeat;
  }, [effectivePixelsPerBeat]);

  // --- Seeking Handlers (Bottom Half) ---
  const handleSeekMove = useCallback((event: MouseEvent) => {
    if (!isSeeking || !overlayRef.current) return;
    const overlayRect = overlayRef.current.getBoundingClientRect();
    const mouseX = event.clientX - overlayRect.left;
    const targetBeat = calculateBeatFromX(mouseX);
    seekTo(targetBeat);
  }, [isSeeking, seekTo, calculateBeatFromX]);

  const handleSeekEnd = useCallback(() => {
    if (isSeeking) {
      setIsSeeking(false);
    }
  }, [isSeeking]);

  // --- Loop Drag Handlers (Top Half) ---
  const handleLoopMove = useCallback((event: MouseEvent) => {
    if (!loopDragState.type || !overlayRef.current) return;

    const overlayRect = overlayRef.current.getBoundingClientRect();
    const mouseX = event.clientX - overlayRect.left;
    const currentBeatRaw = calculateBeatFromX(mouseX);
    // Quantization might need adjustment based on zoom level for fine control
    const currentBeat = quantizeBeat(currentBeatRaw);

    const { type, initialBeat, initialStartBeat, initialEndBeat } = loopDragState;
    let newStart = initialStartBeat;
    let newEnd = initialEndBeat;

    // Use a minimum loop duration in *beats*, independent of zoom
    const minLoopDurationBeats = 0.25; // Example: minimum quarter beat

    switch (type) {
        case 'creating':
            const start = Math.min(initialBeat, currentBeat);
            const end = Math.max(initialBeat, currentBeat);
            newStart = start;
            newEnd = Math.max(end, start + minLoopDurationBeats); // Ensure min duration
            break;
        case 'moving':
            if (initialStartBeat !== null && initialEndBeat !== null) {
              const delta = currentBeat - initialBeat;
              const loopDuration = initialEndBeat - initialStartBeat;
              newStart = initialStartBeat + delta;
              if (newStart < 0) {
                  newStart = 0;
              }
              newEnd = newStart + loopDuration;
              // Clamp movement to actual song beats
              if (newEnd > actualSongBeats) {
                  newEnd = actualSongBeats;
                  newStart = newEnd - loopDuration;
              }
              // Ensure start doesn't become negative after adjustment
              newStart = Math.max(0, newStart);
              // Ensure loop still meets minimum duration after clamping (and within song bounds)
              newEnd = Math.min(actualSongBeats, Math.max(newStart + minLoopDurationBeats, newEnd));
            }
            break;
        case 'resizing-start':
            if (initialEndBeat !== null) {
              newStart = Math.min(currentBeat, initialEndBeat - minLoopDurationBeats); // Prevent start passing end (with min duration)
              newEnd = initialEndBeat;
              newStart = Math.max(0, newStart); // Prevent start < 0
            }
            break;
        case 'resizing-end':
             if (initialStartBeat !== null) {
              newStart = initialStartBeat;
              newEnd = Math.max(currentBeat, initialStartBeat + minLoopDurationBeats); // Prevent end passing start (with min duration)
              // Clamp end resizing to actual song beats
              newEnd = Math.min(newEnd, actualSongBeats);
             }
            break;
    }

    if (newStart !== null && newEnd !== null && (newStart !== loopStartBeat || newEnd !== loopEndBeat)) {
      setLoopRange(newStart, newEnd);
    }

  }, [loopDragState, loopStartBeat, loopEndBeat, numMeasures, setLoopRange, calculateBeatFromX, actualSongBeats]); // Added loopStartBeat/EndBeat dependencies

  const handleLoopEnd = useCallback((event: MouseEvent) => {
      // Check if drag type was 'creating' OR 'moving' and it was a click
      if ((loopDragState.type === 'creating' || loopDragState.type === 'moving') && overlayRef.current) {
          const overlayRect = overlayRef.current.getBoundingClientRect();
          const finalMouseX = event.clientX - overlayRect.left;
          // Use a small pixel threshold to determine a "click"
          if (Math.abs(finalMouseX - loopDragState.initialMouseX) < 5) {
              // Quantize based on the current effective pixels per beat
              const clickedBeat = calculateBeatFromX(finalMouseX);
              // Use a small beat threshold for toggling based on quantization resolution
              const beatClickThreshold = 0.5 / effectivePixelsPerBeat; // Allow clicking near the quantized beat

              // Check if clicking on an existing loop to toggle it *off*
              if (loopEnabled && loopStartBeat !== null && loopEndBeat !== null && clickedBeat >= loopStartBeat - beatClickThreshold && clickedBeat < loopEndBeat + beatClickThreshold) {
                  toggleLoop();
              }
              // Check if clicking to toggle *on* an existing *disabled* loop
              else if (!loopEnabled && loopStartBeat !== null && loopEndBeat !== null && clickedBeat >= loopStartBeat - beatClickThreshold && clickedBeat < loopEndBeat + beatClickThreshold) {
                   toggleLoop();
              }
              // Otherwise (clicking empty space), do nothing on click, let drag create
          }
      }

      // Reset loop drag state regardless
      setLoopDragState({ type: null, initialBeat: 0, initialMouseX: 0, initialStartBeat: null, initialEndBeat: null });
  }, [loopDragState, toggleLoop, loopEnabled, loopStartBeat, loopEndBeat, calculateBeatFromX, effectivePixelsPerBeat]); // Added dependencies

  // --- Combined Mouse Down Handler ---
  const handleMouseDown = (event: React.MouseEvent<HTMLDivElement>) => {
    const mouseY = event.nativeEvent.offsetY;
    const mouseX = event.nativeEvent.offsetX;
    const clickedBeatRaw = calculateBeatFromX(mouseX);
    // Quantization for initial beat might need context
    const clickedBeat = quantizeBeat(clickedBeatRaw);

    if (mouseY < TOP_SECTION_HEIGHT) {
      // --- Top Half: Initiate Loop Drag ---
      event.preventDefault();
      const handleBeatThreshold = HANDLE_PIXEL_THRESHOLD / effectivePixelsPerBeat; // Use effective value
      let dragType: typeof loopDragState.type = 'creating';

      if (loopStartBeat !== null && loopEndBeat !== null) {
          const startDist = Math.abs(clickedBeatRaw - loopStartBeat);
          const endDist = Math.abs(clickedBeatRaw - loopEndBeat);
          const minHandleDist = handleBeatThreshold * 1.5; // Slightly larger beat threshold for handles

          if (startDist <= minHandleDist) {
              dragType = 'resizing-start';
          } else if (endDist <= minHandleDist) {
              dragType = 'resizing-end';
          } else if (loopEnabled && clickedBeatRaw >= loopStartBeat && clickedBeatRaw < loopEndBeat) {
              dragType = 'moving';
          } else if (!loopEnabled && clickedBeatRaw >= loopStartBeat && clickedBeatRaw < loopEndBeat) {
              // Clicking inactive loop body starts creation drag
              dragType = 'creating';
          }
      }

      setLoopDragState({
        type: dragType,
        initialBeat: clickedBeat, // Use quantized beat for initial state?
        initialMouseX: mouseX, // Store initial X for click check
        initialStartBeat: loopStartBeat,
        initialEndBeat: loopEndBeat
      });

    } else {
      // --- Bottom Half: Initiate Seeking ---
      event.preventDefault();
      setIsSeeking(true);
      seekTo(clickedBeatRaw); // Use raw beat for seeking
    }
  };

  // --- Overlay Mouse Move (for Cursor) ---
  const handleOverlayMouseMove = useCallback((event: React.MouseEvent<HTMLDivElement>) => {
      // Only update cursor if not currently dragging
      if (loopDragState.type !== null || isSeeking) return;

      const mouseY = event.nativeEvent.offsetY;
      const mouseX = event.nativeEvent.offsetX;
      let newCursor = 'pointer'; // Default for bottom or outside loop

      if (mouseY < TOP_SECTION_HEIGHT) {
          const currentBeatRaw = calculateBeatFromX(mouseX);
          const handleBeatThreshold = HANDLE_PIXEL_THRESHOLD / effectivePixelsPerBeat; // Use effective value
          newCursor = 'cell'; // Default for top section (creating)

          if (loopStartBeat !== null && loopEndBeat !== null) {
              const startDist = Math.abs(currentBeatRaw - loopStartBeat);
              const endDist = Math.abs(currentBeatRaw - loopEndBeat);
              const minHandleDist = handleBeatThreshold * 1.5;

              if (startDist <= minHandleDist || endDist <= minHandleDist) {
                  newCursor = 'ew-resize'; // Resizing L/R
              } else if (loopEnabled && currentBeatRaw >= loopStartBeat && currentBeatRaw < loopEndBeat) {
                  newCursor = 'grab'; // Moving active loop
              } else if (!loopEnabled && currentBeatRaw >= loopStartBeat && currentBeatRaw < loopEndBeat) {
                  // Hovering inactive loop body shows default create cursor
                  newCursor = 'cell';
              }
          }
      }
      setCursorStyle(newCursor);
  }, [loopDragState.type, isSeeking, loopStartBeat, loopEndBeat, loopEnabled, calculateBeatFromX, effectivePixelsPerBeat]);

  // Effect to manage global mouse listeners
  useEffect(() => {
    const isLoopDragging = loopDragState.type !== null;
    const currentMoveHandler = isLoopDragging ? handleLoopMove : (isSeeking ? handleSeekMove : null);
    const currentEndHandler = isLoopDragging ? handleLoopEnd : (isSeeking ? handleSeekEnd : null);

    if (currentMoveHandler) {
      window.addEventListener('mousemove', currentMoveHandler);
    }
    if (currentEndHandler) {
      window.addEventListener('mouseup', currentEndHandler);
    }

    return () => {
      if (currentMoveHandler) {
        window.removeEventListener('mousemove', currentMoveHandler);
      }
      if (currentEndHandler) {
        window.removeEventListener('mouseup', currentEndHandler);
      }
    };
  }, [isSeeking, loopDragState.type, handleSeekMove, handleSeekEnd, handleLoopMove, handleLoopEnd]);

  // Draw canvas (with DPR and dynamic rendering)
  useEffect(() => {
    const canvas = canvasRef.current;
    if (!canvas) return;
    const ctx = canvas.getContext('2d');
    if (!ctx) return;

    const dpr = window.devicePixelRatio || 1;
    const logicalWidth = effectivePixelsPerBeat * totalRenderBeats; // Use render beats
    const logicalHeight = HEADER_HEIGHT;

    // Prevent rendering if width is zero or negative
    if (logicalWidth <= 0) {
        canvas.width = 0;
        canvas.height = 0;
        canvas.style.width = `0px`;
        canvas.style.height = `${logicalHeight}px`;
        return;
    }

    // Set canvas physical dimensions (scaled by DPR)
    canvas.width = logicalWidth * dpr;
    canvas.height = logicalHeight * dpr;

    // Set canvas logical dimensions (CSS pixels)
    canvas.style.width = `${logicalWidth}px`;
    canvas.style.height = `${logicalHeight}px`;

    // Scale the context to ensure drawing commands use logical pixels
    ctx.scale(dpr, dpr);

    // --- Clear canvas ---
    ctx.clearRect(0, 0, logicalWidth, logicalHeight);

    // --- Draw Disabled Area Background ---
    const disabledAreaStartX = beatToX(actualSongBeats);
    ctx.fillStyle = DISABLED_AREA_COLOR;
    ctx.fillRect(disabledAreaStartX, 0, logicalWidth - disabledAreaStartX, logicalHeight);

    // --- Draw Loop Region (Top Half) - Constrained by actualSongBeats ---
    if (loopStartBeat !== null && loopEndBeat !== null) {
      const loopStartX = beatToX(loopStartBeat);
      const loopEndX = beatToX(loopEndBeat);
      const loopWidth = loopEndX - loopStartX;

      ctx.fillStyle = loopEnabled ? 'rgba(80, 120, 255, 0.5)' : 'rgba(150, 150, 150, 0.5)';
      ctx.fillRect(loopStartX, 0, Math.max(0, loopWidth), TOP_SECTION_HEIGHT); // Ensure width isn't negative

      const handleIndicatorWidth = 4;
      ctx.fillStyle = loopEnabled ? 'rgba(50, 80, 200, 0.8)' : 'rgba(100, 100, 100, 0.8)';
      ctx.fillRect(loopStartX - handleIndicatorWidth / 2, 0, handleIndicatorWidth, TOP_SECTION_HEIGHT);
      ctx.fillRect(loopEndX - handleIndicatorWidth / 2, 0, handleIndicatorWidth, TOP_SECTION_HEIGHT);
    }

    // --- Draw Dividing Line ---
    ctx.beginPath();
    ctx.moveTo(0, TOP_SECTION_HEIGHT + 0.5); // +0.5 for sharpness
    ctx.lineTo(logicalWidth, TOP_SECTION_HEIGHT + 0.5);
    ctx.strokeStyle = '#aaa';
    ctx.lineWidth = 1;
    ctx.stroke();

    // --- Dynamic Grid Lines and Labels ---
    let lastLabelX = -Infinity; // Track the last drawn label position

    // Determine subdivision level based on pixels per beat
    let subdivisionLevel: 'beat' | 'measure' | 'measure_2' | 'measure_4' | 'sub_beat' = 'measure';
    let beatStep = BEATS_PER_MEASURE; // Default to measures

    if (effectivePixelsPerBeat > 150) {
        subdivisionLevel = 'sub_beat';
        beatStep = 0.25; // Show quarter notes
    } else if (effectivePixelsPerBeat > 50) {
        subdivisionLevel = 'beat';
        beatStep = 1; // Show individual beats
    } else if (effectivePixelsPerBeat > 25) {
        subdivisionLevel = 'measure';
        beatStep = BEATS_PER_MEASURE; // Show measures
    } else if (effectivePixelsPerBeat > 12) {
        subdivisionLevel = 'measure_2';
        beatStep = BEATS_PER_MEASURE * 2; // Show every 2 measures
    } else {
        subdivisionLevel = 'measure_4';
        beatStep = BEATS_PER_MEASURE * 4; // Show every 4 measures
    }

    ctx.fillStyle = 'white';
    ctx.font = 'bold 11px sans-serif'; // Slightly smaller font
    ctx.textAlign = 'left';
    ctx.textBaseline = 'top';

    for (let beat = 0; beat <= totalRenderBeats; beat += 0.25) { // Iterate smallest unit up to render limit
        const x = beatToX(beat) + 0.5; // +0.5 for sharpness
        const isMeasureStart = beat % BEATS_PER_MEASURE === 0;
        const isBeatStart = beat % 1 === 0;
        const measureNumber = Math.floor(beat / BEATS_PER_MEASURE) + 1;
        const isBeyondSong = beat > actualSongBeats; // Check if beyond actual song length

        let drawLine = false;
        let lineLength = 5; // Default shortest line (sub-beat)
        let lineWidth = 0.5;
        // Dimmer colors for lines beyond the song length
        let baseStrokeStyle = isBeyondSong ? '#333' : '#444'; // Base style lighter for active area
        let measureStrokeStyle = isBeyondSong ? '#555' : '#888';
        let beatStrokeStyle = isBeyondSong ? '#444' : '#666';
        let strokeStyle = baseStrokeStyle;
        let drawLabel = false;

        if (isMeasureStart) {
            // Always draw measure lines
            drawLine = true;
            lineLength = HEADER_HEIGHT - TOP_SECTION_HEIGHT; // Full height in bottom
            lineWidth = 1;
            strokeStyle = measureStrokeStyle;

            // Check label spacing for measures based on subdivision level
            if ((subdivisionLevel === 'measure' && (beat / BEATS_PER_MEASURE) % 1 === 0) ||
                (subdivisionLevel === 'measure_2' && (beat / BEATS_PER_MEASURE) % 2 === 0) ||
                (subdivisionLevel === 'measure_4' && (beat / BEATS_PER_MEASURE) % 4 === 0)) {
                if (x - lastLabelX >= MIN_LABEL_SPACING_PIXELS) {
                    drawLabel = true;
                }
            }
        } else if (isBeatStart) {
            // Draw beat lines if spacing allows or if showing beats/sub-beats
             if (subdivisionLevel === 'beat' || subdivisionLevel === 'sub_beat') {
                 if (effectivePixelsPerBeat >= MIN_SUBDIVISION_SPACING_PIXELS) {
                     drawLine = true;
                     lineLength = HEADER_HEIGHT - TOP_SECTION_HEIGHT - 5; // Medium length
                     lineWidth = 0.75;
                     strokeStyle = beatStrokeStyle;
                 }
                 // Check label spacing for beats
                 if (subdivisionLevel === 'beat' && x - lastLabelX >= MIN_LABEL_SPACING_PIXELS) {
                     drawLabel = true;
                 }
             }
        } else { // Sub-beat subdivisions
            if (subdivisionLevel === 'sub_beat') {
                 if (effectivePixelsPerBeat * 0.25 >= MIN_SUBDIVISION_SPACING_PIXELS) {
                     drawLine = true;
                     lineLength = HEADER_HEIGHT - TOP_SECTION_HEIGHT - 10; // Shortest length
                     strokeStyle = baseStrokeStyle; // Use the base subdivision style
                 }
                 // Check label spacing for sub-beats
                 if (x - lastLabelX >= MIN_LABEL_SPACING_PIXELS) {
                      drawLabel = true;
                 }
            }
        }

        if (drawLine) {
            ctx.beginPath();
            ctx.moveTo(x, TOP_SECTION_HEIGHT);
            ctx.lineTo(x, TOP_SECTION_HEIGHT + lineLength);
            ctx.strokeStyle = strokeStyle;
            ctx.lineWidth = lineWidth;
            ctx.stroke();
        }

        if (drawLabel) {
            // Dimmer color for labels beyond the song length
            ctx.fillStyle = isBeyondSong ? '#666' : 'white';
            let label = '';
            if (subdivisionLevel === 'sub_beat') {
                const beatInMeasure = beat % BEATS_PER_MEASURE;
                label = `${measureNumber}.${beatInMeasure + 1}`; // e.g., 1.1, 1.2, etc. (using 1-based beat)
            } else if (subdivisionLevel === 'beat') {
                 label = `${measureNumber}.${beat % BEATS_PER_MEASURE + 1}`; // e.g., 1.1, 1.2 etc.
            } else { // Measure level labels
                 label = measureNumber.toString();
            }

            ctx.fillText(label, x + 4, 2); // Padding
            lastLabelX = x; // Update last label position
        }
    }

  }, [
      // Include new props in dependencies
      numMeasures,
      renderMeasures,
      // Existing dependencies
      loopEnabled,
      loopStartBeat,
      loopEndBeat,
      beatToX,
      effectivePixelsPerBeat,
      actualSongBeats, // Derived from numMeasures
      totalRenderBeats // Derived from renderMeasures
  ]);

  // --- Component Render ---
  return (
    <div
      ref={containerRef}
      className="measures-header"
      style={{
        display: 'flex',
        height: `${HEADER_HEIGHT}px`,
        borderBottom: '1px solid #ccc',
        backgroundColor: 'black',
        position: 'relative', // Needed for absolute canvas positioning
        overflow: 'hidden', // Hide canvas overflow
        width: `${effectivePixelsPerBeat * totalRenderBeats}px` // Use render beats for width
      }}
    >
      <canvas
        ref={canvasRef}
        style={{
            position: 'absolute', // Style width/height set in useEffect for DPR
            top: 0,
            left: 0,
        }}
      />
      <div
        ref={overlayRef}
        onMouseDown={handleMouseDown}
        onMouseMove={handleOverlayMouseMove} // Add mouse move for cursor updates
        onMouseLeave={() => setCursorStyle('pointer')} // Reset cursor on leave
        style={{
          position: 'absolute', // Overlay covers canvas
          width: '100%',
          height: '100%',
          top: 0,
          left: 0,
          zIndex: 1,
          cursor: cursorStyle // Use dynamic cursor state
        }}
      />
    </div>
  );
}

export default MeasuresHeader; <|MERGE_RESOLUTION|>--- conflicted
+++ resolved
@@ -1,6 +1,5 @@
 import React, { useRef, useEffect, useState, useCallback } from 'react';
 import useStore from '../../store/store';
-import { BEATS_PER_MEASURE } from '../MidiEditor/utils/constants';
 
 // Helper function for quantization (adjust as needed)
 const quantizeBeat = (beat: number): number => {
@@ -52,17 +51,6 @@
   }>({ type: null, initialBeat: 0, initialMouseX: 0, initialStartBeat: null, initialEndBeat: null });
   const [cursorStyle, setCursorStyle] = useState('pointer'); // State for dynamic cursor
 
-<<<<<<< HEAD
-  const pixelsPerMeasure = 400;
-
-  // Function to calculate beat from mouse X position relative to the overlay
-  const calculateBeatFromX = (mouseX: number): number => {
-    const clickedBeat = (mouseX / pixelsPerMeasure) * BEATS_PER_MEASURE;
-    // Ensure beat is within valid range (0 to total beats)
-    const totalBeats = numMeasures * BEATS_PER_MEASURE;
-    return Math.max(0, Math.min(clickedBeat, totalBeats));
-  };
-=======
   // Calculate effective pixels per beat based on zoom
   const effectivePixelsPerBeat = pixelsPerBeatBase * horizontalZoom;
   const actualSongBeats = numMeasures * BEATS_PER_MEASURE; // Use prop
@@ -77,7 +65,6 @@
     // Clamp click/seek actions to actual song beats
     return Math.max(0, Math.min(clickedBeat, actualSongBeats));
   }, [totalRenderBeats, effectivePixelsPerBeat, actualSongBeats]);
->>>>>>> 26f77102
 
   // Convert beat number to pixel X coordinate
   const beatToX = useCallback((beat: number): number => {
