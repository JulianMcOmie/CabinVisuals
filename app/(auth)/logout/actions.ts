--- conflicted
+++ resolved
@@ -20,12 +20,7 @@
     console.log("Successfully signed out.");
   }
 
-<<<<<<< HEAD
-  // Redirect to the provided path or the default
-  redirect(redirectTo); 
-=======
   // Redirect to the login page after sign out, regardless of error (best practice)
   // Use the public-facing login route
   redirect('/projects'); 
->>>>>>> 90376eca
 } 